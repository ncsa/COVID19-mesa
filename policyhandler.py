--- conflicted
+++ resolved
@@ -133,14 +133,10 @@
         model_dataclass.isolation_end = policy.spec["start_time"] + duration
     
     def apply_vaccination(self, policy, model_dataclass):
-<<<<<<< HEAD
         model_dataclass.vaccination_chance = policy.spec["vaccination_chance"]
         model_dataclass.vaccine_cost = policy.spec["vaccine_cost"]
         model_dataclass.vaccine_count = policy.spec["vaccine_count"]
         model_dataclass.vaccinated_count = policy.spec["vaccinated_count"]
-=======
-        # Implement
->>>>>>> 5a3ed8aa
         model_dataclass.vaccinated_percent = policy.spec["vaccinated_percent"]
         model_dataclass.effective_period = policy.spec["effective_period"]
         model_dataclass.effectiveness = policy.spec["effectiveness"]
@@ -161,22 +157,6 @@
         model_dataclass.tracing_start = policy.spec["tracing_start"]
         model_dataclass.tracing_end = model_dataclass.tracing_start + policy.spec["days_tracing_lasts"]*self.dwell_factor
         model_dataclass.tracing_now = True
-<<<<<<< HEAD
-        duration = policy.spec["duration"] # need duration?
-=======
-        model_dataclass.start_time = policy.spec["start_time"]
-        model_dataclass.duration = policy.spec["duration"] 
-
-    def apply_social_and_masks(self, policy, model_dataclass):
-        # Implement
-        model_dataclass.testing_rate = policy.spec["testing_rate"] 
-        model_dataclass.distancing = policy.spec["distancing"] 
-    
-    def apply_contact_tracing(self, policy, model_dataclass):
-        # Implement
-        #?????????
-        pass
->>>>>>> 5a3ed8aa
     
     def dispatch(self, model_dataclass, time):
         # Obtain all policies that start at this moment and apply them
